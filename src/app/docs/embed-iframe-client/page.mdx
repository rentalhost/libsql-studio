import { DocContent } from "@/components/mdx/docs";

export const metadata = {
  title: "Embedding Our Client via iFrame",
};

<DocContent title="Embedding Our Client via iFrame" group="Integration">

LibSQL Studio is a powerful SQLite client that you can now embed
in your website using our iFrame API. Key advantages of using
our iframe include:

- No need to expose any sensitive credentials to our client
- Ability to embed and rebrand it on your website
- Instant access to LibSQL Studio updates

<<<<<<< HEAD
## Integration

First, you need embed iframe to our client

```
<iframe src="https://libsqlstudio.com/embed/sqlite" />
```

Our client will send SQL statements that need to be executed via message events.
You only need to handle two types of messages: query and transaction.

```
window.addEventListener(e => {
  console.log(e.data);

  if (e.type === "query") {
    // a single query request
  } else if (e.type === "transaction") {
    // a batch request
  }
})
```

## Full Example
=======
## Embed LibSQL Studio

You can embed LibSQL Studio as the following

```html
<iframe src="https://libsqlstudio.com/embed/sqlite"></iframe>
```

There are several parameters you can control. For example:

```html
<iframe src="https://libsqlstudio.com/embed/sqlite?name=MyCoolDatabase"></iframe>
```

## Example
>>>>>>> 0aff07e8

Here is a sample code demonstrating how to integrate using React and connect to Turso:

```tsx
"use client";
import { createClient, ResultSet } from "@libsql/client/web";
import { useEffect, useMemo, useRef } from "react";

export default function ExamplePage() {
  const iframeRef = useRef<HTMLIFrameElement>(null);
  const client = useMemo(() => {
    return createClient({
      url: "libsql://xxx",
      authToken: "xxx",
    });
  }, []);

  useEffect(() => {
    const contentWindow = iframeRef.current?.contentWindow;

    if (contentWindow) {
      const handler = (e: MessageEvent<ClientRequest>) => {
        if (e.data.type === "query" && e.data.statement) {
          client
            .execute(e.data.statement)
            .then((r) => {
              contentWindow.postMessage(
                {
                  type: e.data.type,
                  id: e.data.id,
                  data: transformRawResult(r),
                },
                "*"
              );
            })
            .catch((e) => {
              contentWindow.postMessage(
                {
                  type: e.data.type,
                  id: e.data.id,
                  error: (e as Error).message,
                },
                "*"
              );
            });
        } else if (e.data.type === "transaction" && e.data.statements) {
          client
            .batch(e.data.statements, "write")
            .then((r) => {
              contentWindow.postMessage(
                {
                  type: e.data.type,
                  id: e.data.id,
                  data: r.map(transformRawResult),
                },
                "*"
              );
            })
            .catch((e) => {
              contentWindow.postMessage(
                {
                  type: e.data.type,
                  id: e.data.id,
                  error: (e as Error).message,
                },
                "*"
              );
            });
        }
      };

      window.addEventListener("message", handler);
      return () => window.removeEventListener("message", handler);
    }
  }, [iframeRef]);

  return (
    <iframe
      className="border-0 h-screen w-screen"
      ref={iframeRef}
      src="https://libsqlstudio.com/embed/sqlite"
    />
  );
}

interface ClientRequest {
  type: "query" | "transaction";
  id: number;
  statement?: string;
  statements?: string[];
}

interface ResultHeader {
  name: string;
  displayName: string;
  originalType: string | null;
  type: ColumnType;
}

interface Result {
  rows: Record<string, unknown>[];
  headers: ResultHeader[];
  stat: {
    rowsAffected: number;
    rowsRead: number | null;
    rowsWritten: number | null;
    queryDurationMs: number | null;
  };
  lastInsertRowid?: number;
}

enum ColumnType {
  TEXT = 1,
  INTEGER = 2,
  REAL = 3,
  BLOB = 4,
}

function convertSqliteType(type: string | undefined): ColumnType {
  // https://www.sqlite.org/datatype3.html
  if (type === undefined) return ColumnType.BLOB;

  type = type.toUpperCase();

  if (type.includes("CHAR")) return ColumnType.TEXT;
  if (type.includes("TEXT")) return ColumnType.TEXT;
  if (type.includes("CLOB")) return ColumnType.TEXT;
  if (type.includes("STRING")) return ColumnType.TEXT;

  if (type.includes("INT")) return ColumnType.INTEGER;

  if (type.includes("BLOB")) return ColumnType.BLOB;

  if (
    type.includes("REAL") ||
    type.includes("DOUBLE") ||
    type.includes("FLOAT")
  )
    return ColumnType.REAL;

  return ColumnType.TEXT;
}

function transformRawResult(raw: ResultSet): Result {
  const headerSet = new Set();

  const headers: ResultHeader[] = raw.columns.map((colName, colIdx) => {
    const colType = raw.columnTypes[colIdx];
    let renameColName = colName;

    for (let i = 0; i < 20; i++) {
      if (!headerSet.has(renameColName)) break;
      renameColName = `__${colName}_${i}`;
    }

    headerSet.add(renameColName);

    return {
      name: renameColName,
      displayName: colName,
      originalType: colType,
      type: convertSqliteType(colType),
    };
  });

  const rows = raw.rows.map((r) =>
    headers.reduce((a, b, idx) => {
      a[b.name] = r[idx];
      return a;
    }, {} as Record<string, unknown>)
  );

  return {
    rows,
    stat: {
      rowsAffected: raw.rowsAffected,
      rowsRead: null,
      rowsWritten: null,
      queryDurationMs: 0,
    },
    headers,
    lastInsertRowid:
      raw.lastInsertRowid === undefined
        ? undefined
        : Number(raw.lastInsertRowid),
  };
}

```

</DocContent><|MERGE_RESOLUTION|>--- conflicted
+++ resolved
@@ -14,32 +14,6 @@
 - Ability to embed and rebrand it on your website
 - Instant access to LibSQL Studio updates
 
-<<<<<<< HEAD
-## Integration
-
-First, you need embed iframe to our client
-
-```
-<iframe src="https://libsqlstudio.com/embed/sqlite" />
-```
-
-Our client will send SQL statements that need to be executed via message events.
-You only need to handle two types of messages: query and transaction.
-
-```
-window.addEventListener(e => {
-  console.log(e.data);
-
-  if (e.type === "query") {
-    // a single query request
-  } else if (e.type === "transaction") {
-    // a batch request
-  }
-})
-```
-
-## Full Example
-=======
 ## Embed LibSQL Studio
 
 You can embed LibSQL Studio as the following
@@ -55,7 +29,6 @@
 ```
 
 ## Example
->>>>>>> 0aff07e8
 
 Here is a sample code demonstrating how to integrate using React and connect to Turso:
 
